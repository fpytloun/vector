//! Encoding related code.
//!
//! You'll find two stuctures for configuration:
//!   * `EncodingConfig<E>`: For sinks without a default `Encoding`.
//!   * `EncodingConfigWithDefault<E: Default>`: For sinks that have a default `Encoding`.
//!
//! Your sink should define some `Encoding` enum that is used as the `E` parameter.
//!
//! You can use either of these for a sink! They both implement `EncodingConfiguration`, which you
//! will need to import as well.
//!
//! # Using a configuration
//!
//! To use an `EncodingConfig` involves three steps:
//!
//!  1. Choose between `EncodingConfig` and `EncodingConfigWithDefault`.
//!  2. Call `apply_rules(&mut event)` on this config **on each event** just before it gets sent.
//!
//! # Implementation notes
//!
//! You may wonder why we have both of these types! **Great question.** `serde` works with the
//! static `*SinkConfig` types when it deserializes our configuration. This means `serde` needs to
//! statically be aware if there is a default for some given `E` of the config. Since
//! We don't require `E: Default` we can't always assume that, so we need to create statically
//! distinct types! Having `EncodingConfigWithDefault` is a relatively straightforward way to
//! accomplish this without a bunch of magic.
//!
// TODO: To avoid users forgetting to apply the rules, the `E` param should require a trait
//       `Encoder` that defines some `encode` function which this config then calls internally as
//       part of it's own (yet to be written) `encode() -> Vec<u8>` function.

mod config;
pub use config::EncodingConfig;
mod with_default;
pub use with_default::EncodingConfigWithDefault;

use crate::{
    event::{LookupBuf, Value},
    Event, Result,
};
use serde::{Deserialize, Serialize};
use std::{collections::VecDeque, fmt::Debug};

/// The behavior of a encoding configuration.
pub trait EncodingConfiguration<E> {
    // Required Accessors

    fn codec(&self) -> &E;
    fn schema(&self) -> &Option<String>;
    fn only_fields(&self) -> &Option<Vec<LookupBuf>>;
    fn except_fields(&self) -> &Option<Vec<LookupBuf>>;
    fn timestamp_format(&self) -> &Option<TimestampFormat>;

    fn apply_only_fields(&self, event: &mut Event) {
        if let Some(only_fields) = &self.only_fields() {
            match event {
                Event::Log(log_event) => {
                    let to_remove = log_event
                        .keys(true)
                        .filter(|field| {
                            !only_fields
                                .iter()
                                .any(|only| field.starts_with(&only.clone_lookup()))
                        })
                        // We must clone here so we don't have a borrow into the logevent when we remove.
                        .map(|l| l.into_buf())
                        .collect::<VecDeque<_>>();
                    for removal in to_remove {
                        log_event.remove(&removal, true);
                    }
                }
                Event::Metric(_) => {
                    // Metrics don't get affected by this one!
                }
            }
        }
    }
    fn apply_except_fields(&self, event: &mut Event) {
        if let Some(except_fields) = &self.except_fields() {
            match event {
                Event::Log(log_event) => {
                    for field in except_fields {
                        log_event.remove(field, false);
                    }
                }
                Event::Metric(_) => (), // Metrics don't get affected by this one!
            }
        }
    }
    fn apply_timestamp_format(&self, event: &mut Event) {
        if let Some(timestamp_format) = &self.timestamp_format() {
            match event {
                Event::Log(log_event) => {
                    match timestamp_format {
                        TimestampFormat::Unix => {
                            let mut unix_timestamps = Vec::new();
                            for (k, v) in log_event.pairs(true) {
                                if let Value::Timestamp(ts) = v {
                                    unix_timestamps
                                        .push((k.into_buf(), Value::Integer(ts.timestamp())));
                                }
                            }
                            for (k, v) in unix_timestamps {
                                // TODO: Fixed in https://github.com/timberio/vector/issues/2845
                                log_event.insert(k, v);
                            }
                        }
                        // RFC3339 is the default serialization of a timestamp.
                        TimestampFormat::RFC3339 => (),
                    }
                }
                Event::Metric(_) => (), // Metrics don't get affected by this one!
            }
        }
    }

    /// Check that the configuration is valid.
    ///
    /// If an error is returned, the entire encoding configuration should be considered inoperable.
    ///
    /// For example, this checks if `except_fields` and `only_fields` items are mutually exclusive.
    fn validate(&self) -> Result<()> {
        if let (Some(only_fields), Some(except_fields)) =
            (&self.only_fields(), &self.except_fields())
        {
            if except_fields
                .iter()
                .any(|f| only_fields.iter().any(|v| v == f))
            {
                return Err(
                    "`except_fields` and `only_fields` should be mutually exclusive.".into(),
                );
            }
        }
        Ok(())
    }

    /// Apply the EncodingConfig rules to the provided event.
    ///
    /// Currently, this is idempotent.
    fn apply_rules(&self, event: &mut Event) {
        // Ordering in here should not matter.
        self.apply_except_fields(event);
        self.apply_only_fields(event);
        self.apply_timestamp_format(event);
    }
}

#[derive(Serialize, Deserialize, Debug, Copy, Clone, PartialEq, Eq)]
#[serde(rename_all = "lowercase")]
pub enum TimestampFormat {
    Unix,
    RFC3339,
}

#[cfg(test)]
mod tests {
    use super::*;
<<<<<<< HEAD
    use crate::{config::log_schema, event::Lookup, log_event};
=======
    use crate::config::log_schema;
    use indoc::indoc;
>>>>>>> 302b79af

    #[derive(Deserialize, Serialize, Debug, Eq, PartialEq, Clone)]
    enum TestEncoding {
        Snoot,
        Boop,
    }
    #[derive(Deserialize, Serialize, Debug)]
    #[serde(deny_unknown_fields)]
    struct TestConfig {
        encoding: EncodingConfig<TestEncoding>,
    }

<<<<<<< HEAD
    const TOML_SIMPLE_STRING: &str = r#"
        encoding = "Snoot"
    "#;
=======
    // TODO(2410): Using PathComponents here is a hack for #2407, #2410 should fix this fully.
    fn as_path_components(a: &str) -> Vec<PathComponent> {
        PathIter::new(a).collect()
    }

    const TOML_SIMPLE_STRING: &str = r#"encoding = "Snoot""#;
>>>>>>> 302b79af
    #[test]
    fn config_string() {
        let config: TestConfig = toml::from_str(TOML_SIMPLE_STRING).unwrap();
        config.encoding.validate().unwrap();
        assert_eq!(config.encoding.codec(), &TestEncoding::Snoot);
    }

    const TOML_SIMPLE_STRUCT: &str = indoc! {r#"
        encoding.codec = "Snoot"
        encoding.except_fields = ["Doop"]
        encoding.only_fields = ["Boop"]
    "#};
    #[test]
    fn config_struct() {
        let config: TestConfig = toml::from_str(TOML_SIMPLE_STRUCT).unwrap();
        config.encoding.validate().unwrap();
        assert_eq!(config.encoding.codec, TestEncoding::Snoot);
        assert_eq!(config.encoding.except_fields, Some(vec!["Doop".into()]));
        assert_eq!(
            config.encoding.only_fields,
            Some(vec![LookupBuf::from("Boop")])
        );
    }

    const TOML_EXCLUSIVITY_VIOLATION: &str = indoc! {r#"
        encoding.codec = "Snoot"
        encoding.except_fields = ["Doop"]
        encoding.only_fields = ["Doop"]
    "#};
    #[test]
    fn exclusivity_violation() {
        let config: std::result::Result<TestConfig, _> = toml::from_str(TOML_EXCLUSIVITY_VIOLATION);
        assert!(config.is_err())
    }

    const TOML_EXCEPT_FIELD: &str = indoc! {r#"
        encoding.codec = "Snoot"
        encoding.except_fields = ["a.b.c", "b", "c[0].y"]
    "#};
    #[test]
    fn test_except() {
        crate::test_util::trace_init();
        let config: TestConfig = toml::from_str(TOML_EXCEPT_FIELD).unwrap();
        config.encoding.validate().unwrap();
        let mut event = Event::new_empty_log();
        {
            let log = event.as_mut_log();
            log.insert(LookupBuf::from_str("a.b.c").unwrap(), 1);
            log.insert(LookupBuf::from_str("a.b.d").unwrap(), 1);
            log.insert(LookupBuf::from_str("b[0]").unwrap(), 1);
            log.insert(LookupBuf::from_str("b[1].x").unwrap(), 1);
            log.insert(LookupBuf::from_str("c[0].x").unwrap(), 1);
            log.insert(LookupBuf::from_str("c[0].y").unwrap(), 1);
        }
        config.encoding.apply_rules(&mut event);
        assert!(!event
            .as_mut_log()
            .contains(Lookup::from_str("a.b.c").unwrap()));
        assert!(!event.as_mut_log().contains(Lookup::from_str("b").unwrap()));
        assert!(!event
            .as_mut_log()
            .contains(Lookup::from_str("b[1].x").unwrap()));
        assert!(!event
            .as_mut_log()
            .contains(Lookup::from_str("c[0].y").unwrap()));

        assert!(event
            .as_mut_log()
            .contains(Lookup::from_str("a.b.d").unwrap()));
        assert!(event
            .as_mut_log()
            .contains(Lookup::from_str("c[0].x").unwrap()));
    }

    const TOML_ONLY_FIELD: &str = indoc! {r#"
        encoding.codec = "Snoot"
        encoding.only_fields = ["a.b.c", "b", "c[0].y"]
    "#};
    #[test]
    fn test_only() {
        crate::test_util::trace_init();
        let config: TestConfig = toml::from_str(TOML_ONLY_FIELD).unwrap();
        config.encoding.validate().unwrap();
        let mut event = Event::new_empty_log();
        {
            let log = event.as_mut_log();
            log.insert(LookupBuf::from_str("a.b.c").unwrap(), 1);
            log.insert(LookupBuf::from_str("a.b.d").unwrap(), 1);
            log.insert(LookupBuf::from_str("b[0]").unwrap(), 1);
            log.insert(LookupBuf::from_str("b[1].x").unwrap(), 1);
            log.insert(LookupBuf::from_str("c[0].x").unwrap(), 1);
            log.insert(LookupBuf::from_str("c[0].y").unwrap(), 1);
        }
        config.encoding.apply_rules(&mut event);
        assert!(event
            .as_mut_log()
            .contains(Lookup::from_str("a.b.c").unwrap()));
        assert!(event.as_mut_log().contains(Lookup::from_str("b").unwrap()));
        assert!(event
            .as_mut_log()
            .contains(Lookup::from_str("b[1].x").unwrap()));
        assert!(event
            .as_mut_log()
            .contains(Lookup::from_str("c[0].y").unwrap()));

        assert!(!event
            .as_mut_log()
            .contains(Lookup::from_str("a.b.d").unwrap()));
        assert!(!event
            .as_mut_log()
            .contains(Lookup::from_str("c[0].x").unwrap()));
    }

    const TOML_TIMESTAMP_FORMAT: &str = indoc! {r#"
        encoding.codec = "Snoot"
        encoding.timestamp_format = "unix"
    "#};
    #[test]
    fn test_timestamp() {
        crate::test_util::trace_init();
        let config: TestConfig = toml::from_str(TOML_TIMESTAMP_FORMAT).unwrap();
        config.encoding.validate().unwrap();
        let mut event = log_event! {
            crate::config::log_schema().message_key().clone() => "Demo".to_string(),
            crate::config::log_schema().timestamp_key().clone() => chrono::Utc::now(),
        };
        let timestamp = event
            .as_mut_log()
            .get(log_schema().timestamp_key())
            .unwrap()
            .clone();
        let timestamp = timestamp.as_timestamp();
        event
            .as_mut_log()
            .insert(LookupBuf::from("another"), Value::Timestamp(*timestamp));

        config.encoding.apply_rules(&mut event);

        match event
            .as_mut_log()
            .get(log_schema().timestamp_key())
            .unwrap()
        {
            Value::Integer(_) => {}
            e => panic!(
                "Timestamp was not transformed into a Unix timestamp. Was {:?}",
                e
            ),
        }
        match event.as_mut_log().get(Lookup::from("another")).unwrap() {
            Value::Integer(_) => {}
            e => panic!(
                "Timestamp was not transformed into a Unix timestamp. Was {:?}",
                e
            ),
        }
    }
}<|MERGE_RESOLUTION|>--- conflicted
+++ resolved
@@ -156,12 +156,8 @@
 #[cfg(test)]
 mod tests {
     use super::*;
-<<<<<<< HEAD
     use crate::{config::log_schema, event::Lookup, log_event};
-=======
-    use crate::config::log_schema;
     use indoc::indoc;
->>>>>>> 302b79af
 
     #[derive(Deserialize, Serialize, Debug, Eq, PartialEq, Clone)]
     enum TestEncoding {
@@ -174,18 +170,12 @@
         encoding: EncodingConfig<TestEncoding>,
     }
 
-<<<<<<< HEAD
-    const TOML_SIMPLE_STRING: &str = r#"
-        encoding = "Snoot"
-    "#;
-=======
     // TODO(2410): Using PathComponents here is a hack for #2407, #2410 should fix this fully.
     fn as_path_components(a: &str) -> Vec<PathComponent> {
         PathIter::new(a).collect()
     }
 
     const TOML_SIMPLE_STRING: &str = r#"encoding = "Snoot""#;
->>>>>>> 302b79af
     #[test]
     fn config_string() {
         let config: TestConfig = toml::from_str(TOML_SIMPLE_STRING).unwrap();
