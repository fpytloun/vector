use crate::{
    config::{
        log_schema, ComponentKey, DataType, TransformConfig, TransformContext, TransformDescription,
    },
    event::{Event, VrlTarget},
    internal_events::{RemapMappingAbort, RemapMappingError},
    transforms::{FallibleFunctionTransform, Transform},
    Result,
};

use serde::{Deserialize, Serialize};
use shared::TimeZone;
use snafu::{ResultExt, Snafu};
use std::fs::File;
use std::io::{self, Read};
use std::path::PathBuf;
use vrl::diagnostic::Formatter;
use vrl::prelude::ExpressionError;
use vrl::{Program, Runtime, Terminate};

#[derive(Deserialize, Serialize, Debug, Clone, Derivative)]
#[serde(deny_unknown_fields, default)]
#[derivative(Default)]
pub struct RemapConfig {
    pub source: Option<String>,
    pub file: Option<PathBuf>,
    #[serde(default)]
    pub timezone: TimeZone,
    pub drop_on_error: bool,
    #[serde(default = "crate::serde::default_true")]
    pub drop_on_abort: bool,
    pub reroute_dropped: bool,
}

inventory::submit! {
    TransformDescription::new::<RemapConfig>("remap")
}

impl_generate_config_from_default!(RemapConfig);

#[async_trait::async_trait]
#[typetag::serde(name = "remap")]
impl TransformConfig for RemapConfig {
    async fn build(&self, context: &TransformContext) -> Result<Transform> {
        let remap = Remap::new(self.clone(), context)?;
        Ok(if self.reroute_dropped {
            Transform::fallible_function(remap)
        } else {
            Transform::function(remap)
        })
    }

    fn named_outputs(&self) -> Vec<String> {
        if self.reroute_dropped {
            vec![String::from("dropped")]
        } else {
            vec![]
        }
    }

    fn input_type(&self) -> DataType {
        DataType::Any
    }

    fn output_type(&self) -> DataType {
        DataType::Any
    }

    fn transform_type(&self) -> &'static str {
        "remap"
    }
}

#[derive(Debug)]
pub struct Remap {
    component_key: Option<ComponentKey>,
    program: Program,
    //runtime: Runtime,
    timezone: TimeZone,
    drop_on_error: bool,
    drop_on_abort: bool,
    reroute_dropped: bool,
}

impl Remap {
    pub fn new(config: RemapConfig, context: &TransformContext) -> crate::Result<Self> {
        let source = match (&config.source, &config.file) {
            (Some(source), None) => source.to_owned(),
            (None, Some(path)) => {
                let mut buffer = String::new();

                File::open(path)
                    .with_context(|| FileOpenFailed { path })?
                    .read_to_string(&mut buffer)
                    .with_context(|| FileReadFailed { path })?;

                buffer
            }
            _ => return Err(Box::new(BuildError::SourceAndOrFile)),
        };

        let mut functions = vrl_stdlib::all();
        functions.append(&mut enrichment::vrl_functions());

        let program = vrl::compile(
            &source,
            &functions,
            Some(Box::new(context.enrichment_tables.clone())),
        )
        .map_err(|diagnostics| Formatter::new(&source, diagnostics).colored().to_string())?;

        Ok(Remap {
            component_key: context.key.clone(),
            program,
            timezone: config.timezone,
            drop_on_error: config.drop_on_error,
            drop_on_abort: config.drop_on_abort,
            reroute_dropped: config.reroute_dropped,
        })
    }
<<<<<<< HEAD
=======

    #[cfg(test)]
    const fn runtime(&self) -> &Runtime {
        &self.runtime
    }

    fn annotate_dropped(&self, event: &mut Event, reason: &str, error: ExpressionError) {
        match event {
            Event::Log(ref mut log) => {
                log.insert(
                    log_schema().metadata_key(),
                    serde_json::json!({
                        "dropped": {
                            "reason": reason,
                            "message": error.to_string(),
                            "component_id": self.component_key,
                            "component_type": "remap",
                            "component_kind": "transform",
                        }
                    }),
                );
            }
            Event::Metric(ref mut metric) => {
                let m = log_schema().metadata_key();
                metric.insert_tag(format!("{}.dropped.reason", m), reason.into());
                metric.insert_tag(
                    format!("{}.dropped.component_id", m),
                    self.component_key
                        .as_ref()
                        .map(ToString::to_string)
                        .unwrap_or_else(String::new),
                );
                metric.insert_tag(format!("{}.dropped.component_type", m), "remap".into());
                metric.insert_tag(format!("{}.dropped.component_kind", m), "transform".into());
            }
        }
    }
>>>>>>> 1ec79ef1
}

impl Clone for Remap {
    fn clone(&self) -> Self {
        Self {
            component_key: self.component_key.clone(),
            program: self.program.clone(),
            timezone: self.timezone,
            drop_on_error: self.drop_on_error,
            drop_on_abort: self.drop_on_abort,
            reroute_dropped: self.reroute_dropped,
        }
    }
}

impl FallibleFunctionTransform for Remap {
    fn transform(&mut self, output: &mut Vec<Event>, err_output: &mut Vec<Event>, event: Event) {
        // If a program can fail or abort at runtime and we know that we will still need to forward
        // the event in that case (either to the main output or `dropped`, depending on the
        // config), we need to clone the original event and keep it around, to allow us to discard
        // any mutations made to the event while the VRL program runs, before it failed or aborted.
        //
<<<<<<< HEAD
        // The `drop_on_{error, abort}` transform config allows operators to
        // ignore events if their failed/aborted, in which case we can skip the
        // cloning, since any mutations made by VRL will be ignored regardless.
        /*
        #[allow(clippy::if_same_then_else)]
        let original_event = if !self.drop_on_error && self.program.can_fail() {
            Some(event.clone())
        } else if !self.drop_on_abort && self.program.can_abort() {
=======
        // The `drop_on_{error, abort}` transform config allows operators to remove events from the
        // main output if they're failed or aborted, in which case we can skip the cloning, since
        // any mutations made by VRL will be ignored regardless. If they hav configured
        // `reroute_dropped`, however, we still need to do the clone to ensure that we can forward
        // the event to the `dropped` output.
        let forward_on_error = !self.drop_on_error || self.reroute_dropped;
        let forward_on_abort = !self.drop_on_abort || self.reroute_dropped;
        let original_event = if (self.program.can_fail() && forward_on_error)
            || (self.program.can_abort() && forward_on_abort)
        {
>>>>>>> 1ec79ef1
            Some(event.clone())
        } else {
            None
        };
        */

        let mut target = VrlTarget::new(&event);

        let result = Runtime::default().resolve(&mut target, &self.program, &self.timezone);
        //self.runtime.clear();

        match result {
            Ok(_) => {
                for event in target.into_events() {
                    output.push(event)
                }
            }
            Err(Terminate::Abort(error)) => {
                emit!(&RemapMappingAbort {
                    event_dropped: self.drop_on_abort,
                });

                if !self.drop_on_abort {
<<<<<<< HEAD
                    output.push(event)
=======
                    output.push(original_event.expect("event will be set"))
                } else if self.reroute_dropped {
                    let mut event = original_event.expect("event will be set");
                    self.annotate_dropped(&mut event, "abort", error);
                    err_output.push(event)
>>>>>>> 1ec79ef1
                }
            }
            Err(Terminate::Error(error)) => {
                emit!(&RemapMappingError {
                    error: error.to_string(),
                    event_dropped: self.drop_on_error,
                });

                if !self.drop_on_error {
<<<<<<< HEAD
                    output.push(event)
=======
                    output.push(original_event.expect("event will be set"))
                } else if self.reroute_dropped {
                    let mut event = original_event.expect("event will be set");
                    self.annotate_dropped(&mut event, "error", error);
                    err_output.push(event)
>>>>>>> 1ec79ef1
                }
            }
        }
    }
}

#[derive(Debug, Snafu)]
pub enum BuildError {
    #[snafu(display("must provide exactly one of `source` or `file` configuration"))]
    SourceAndOrFile,

    #[snafu(display("Could not open vrl program {:?}: {}", path, source))]
    FileOpenFailed { path: PathBuf, source: io::Error },
    #[snafu(display("Could not read vrl program {:?}: {}", path, source))]
    FileReadFailed { path: PathBuf, source: io::Error },
}

#[cfg(test)]
mod tests {
    use super::*;
    use crate::{
        event::{
            metric::{MetricKind, MetricValue},
            LogEvent, Metric, Value,
        },
        transforms::test::transform_one,
    };
    use indoc::{formatdoc, indoc};
    use shared::btreemap;
    use std::collections::BTreeMap;

    #[test]
    fn generate_config() {
        crate::test_util::test_generate_config::<RemapConfig>();
    }

    #[test]
    fn config_missing_source_and_file() {
        let config = RemapConfig {
            source: None,
            file: None,
            ..Default::default()
        };

        let err = Remap::new(config, &Default::default())
            .unwrap_err()
            .to_string();
        assert_eq!(
            &err,
            "must provide exactly one of `source` or `file` configuration"
        )
    }

    #[test]
    fn config_both_source_and_file() {
        let config = RemapConfig {
            source: Some("".to_owned()),
            file: Some("".into()),
            ..Default::default()
        };

        let err = Remap::new(config, &Default::default())
            .unwrap_err()
            .to_string();
        assert_eq!(
            &err,
            "must provide exactly one of `source` or `file` configuration"
        )
    }

    fn get_field_string(event: &Event, field: &str) -> String {
        event.as_log().get(field).unwrap().to_string_lossy()
    }

    #[test]
    fn check_remap_doesnt_share_state_between_events() {
        let conf = RemapConfig {
            source: Some(".foo = .sentinel".to_string()),
            file: None,
            timezone: TimeZone::default(),
            drop_on_error: true,
            drop_on_abort: false,
            ..Default::default()
        };
        let mut tform = Remap::new(conf, &Default::default()).unwrap();
        assert!(tform.runtime().is_empty());

        let event1 = {
            let mut event1 = LogEvent::from("event1");
            event1.insert("sentinel", "bar");
            Event::from(event1)
        };
        let metadata1 = event1.metadata().clone();
        let result1 = transform_one(&mut tform, event1).unwrap();
        assert_eq!(get_field_string(&result1, "message"), "event1");
        assert_eq!(get_field_string(&result1, "foo"), "bar");
        assert_eq!(result1.metadata(), &metadata1);
        assert!(tform.runtime().is_empty());

        let event2 = {
            let event2 = LogEvent::from("event2");
            Event::from(event2)
        };
        let metadata2 = event2.metadata().clone();
        let result2 = transform_one(&mut tform, event2).unwrap();
        assert_eq!(get_field_string(&result2, "message"), "event2");
        assert_eq!(result2.as_log().get("foo"), Some(&Value::Null));
        assert_eq!(result2.metadata(), &metadata2);
        assert!(tform.runtime().is_empty());
    }

    #[test]
    fn check_remap_adds() {
        let event = {
            let mut event = LogEvent::from("augment me");
            event.insert("copy_from", "buz");
            Event::from(event)
        };
        let metadata = event.metadata().clone();

        let conf = RemapConfig {
            source: Some(
                r#"  .foo = "bar"
  .bar = "baz"
  .copy = .copy_from
"#
                .to_string(),
            ),
            file: None,
            timezone: TimeZone::default(),
            drop_on_error: true,
            drop_on_abort: false,
            ..Default::default()
        };
        let mut tform = Remap::new(conf, &Default::default()).unwrap();

        let result = transform_one(&mut tform, event).unwrap();
        assert_eq!(get_field_string(&result, "message"), "augment me");
        assert_eq!(get_field_string(&result, "copy_from"), "buz");
        assert_eq!(get_field_string(&result, "foo"), "bar");
        assert_eq!(get_field_string(&result, "bar"), "baz");
        assert_eq!(get_field_string(&result, "copy"), "buz");
        assert_eq!(result.metadata(), &metadata);
    }

    #[test]
    fn check_remap_emits_multiple() {
        let event = {
            let mut event = LogEvent::from("augment me");
            event.insert(
                "events",
                vec![btreemap!("message" => "foo"), btreemap!("message" => "bar")],
            );
            Event::from(event)
        };
        let metadata = event.metadata().clone();

        let conf = RemapConfig {
            source: Some(
                indoc! {r#"
                . = .events
            "#}
                .to_owned(),
            ),
            file: None,
            timezone: TimeZone::default(),
            drop_on_error: true,
            drop_on_abort: false,
            ..Default::default()
        };
        let mut tform = Remap::new(conf, &Default::default()).unwrap();

        let mut result = vec![];
        let mut err_result = vec![];
        tform.transform(&mut result, &mut err_result, event);

        assert_eq!(get_field_string(&result[0], "message"), "foo");
        assert_eq!(get_field_string(&result[1], "message"), "bar");
        assert_eq!(result[0].metadata(), &metadata);
        assert_eq!(result[1].metadata(), &metadata);
    }

    #[test]
    fn check_remap_error() {
        let event = {
            let mut event = Event::from("augment me");
            event.as_mut_log().insert("bar", "is a string");
            event
        };

        let conf = RemapConfig {
            source: Some(formatdoc! {r#"
                .foo = "foo"
                .not_an_int = int!(.bar)
                .baz = 12
            "#}),
            file: None,
            timezone: TimeZone::default(),
            drop_on_error: false,
            drop_on_abort: false,
            ..Default::default()
        };
        let mut tform = Remap::new(conf, &Default::default()).unwrap();

        let event = transform_one(&mut tform, event).unwrap();

        assert_eq!(event.as_log().get("bar"), Some(&Value::from("is a string")));
        assert!(event.as_log().get("foo").is_none());
        assert!(event.as_log().get("baz").is_none());
    }

    #[test]
    fn check_remap_error_drop() {
        let event = {
            let mut event = Event::from("augment me");
            event.as_mut_log().insert("bar", "is a string");
            event
        };

        let conf = RemapConfig {
            source: Some(formatdoc! {r#"
                .foo = "foo"
                .not_an_int = int!(.bar)
                .baz = 12
            "#}),
            file: None,
            timezone: TimeZone::default(),
            drop_on_error: true,
            drop_on_abort: false,
            ..Default::default()
        };
        let mut tform = Remap::new(conf, &Default::default()).unwrap();

        assert!(transform_one(&mut tform, event).is_none())
    }

    #[test]
    fn check_remap_error_infallible() {
        let event = {
            let mut event = Event::from("augment me");
            event.as_mut_log().insert("bar", "is a string");
            event
        };

        let conf = RemapConfig {
            source: Some(formatdoc! {r#"
                .foo = "foo"
                .baz = 12
            "#}),
            file: None,
            timezone: TimeZone::default(),
            drop_on_error: false,
            drop_on_abort: false,
            ..Default::default()
        };
        let mut tform = Remap::new(conf, &Default::default()).unwrap();

        let event = transform_one(&mut tform, event).unwrap();

        assert_eq!(event.as_log().get("foo"), Some(&Value::from("foo")));
        assert_eq!(event.as_log().get("bar"), Some(&Value::from("is a string")));
        assert_eq!(event.as_log().get("baz"), Some(&Value::from(12)));
    }

    #[test]
    fn check_remap_abort() {
        let event = {
            let mut event = Event::from("augment me");
            event.as_mut_log().insert("bar", "is a string");
            event
        };

        let conf = RemapConfig {
            source: Some(formatdoc! {r#"
                .foo = "foo"
                abort
                .baz = 12
            "#}),
            file: None,
            timezone: TimeZone::default(),
            drop_on_error: false,
            drop_on_abort: false,
            ..Default::default()
        };
        let mut tform = Remap::new(conf, &Default::default()).unwrap();

        let event = transform_one(&mut tform, event).unwrap();

        assert_eq!(event.as_log().get("bar"), Some(&Value::from("is a string")));
        assert!(event.as_log().get("foo").is_none());
        assert!(event.as_log().get("baz").is_none());
    }

    #[test]
    fn check_remap_abort_drop() {
        let event = {
            let mut event = Event::from("augment me");
            event.as_mut_log().insert("bar", "is a string");
            event
        };

        let conf = RemapConfig {
            source: Some(formatdoc! {r#"
                .foo = "foo"
                abort
                .baz = 12
            "#}),
            file: None,
            timezone: TimeZone::default(),
            drop_on_error: false,
            drop_on_abort: true,
            ..Default::default()
        };
        let mut tform = Remap::new(conf, &Default::default()).unwrap();

        assert!(transform_one(&mut tform, event).is_none())
    }

    #[test]
    fn check_remap_metric() {
        let metric = Event::Metric(Metric::new(
            "counter",
            MetricKind::Absolute,
            MetricValue::Counter { value: 1.0 },
        ));
        let metadata = metric.metadata().clone();

        let conf = RemapConfig {
            source: Some(
                r#".tags.host = "zoobub"
                       .name = "zork"
                       .namespace = "zerk"
                       .kind = "incremental""#
                    .to_string(),
            ),
            file: None,
            timezone: TimeZone::default(),
            drop_on_error: true,
            drop_on_abort: false,
            ..Default::default()
        };
        let mut tform = Remap::new(conf, &Default::default()).unwrap();

        let result = transform_one(&mut tform, metric).unwrap();
        assert_eq!(
            result,
            Event::Metric(
                Metric::new_with_metadata(
                    "zork",
                    MetricKind::Incremental,
                    MetricValue::Counter { value: 1.0 },
                    metadata,
                )
                .with_namespace(Some("zerk"))
                .with_tags(Some({
                    let mut tags = BTreeMap::new();
                    tags.insert("host".into(), "zoobub".into());
                    tags
                }))
            )
        );
    }

    #[test]
    fn check_remap_branching() {
        let happy = Event::try_from(serde_json::json!({"hello": "world"})).unwrap();
        let abort = Event::try_from(serde_json::json!({"hello": "goodbye"})).unwrap();
        let error = Event::try_from(serde_json::json!({"hello": 42})).unwrap();

        let happy_metric = {
            let mut metric = Metric::new(
                "counter",
                MetricKind::Absolute,
                MetricValue::Counter { value: 1.0 },
            );
            metric.insert_tag("hello".into(), "world".into());
            Event::Metric(metric)
        };

        let abort_metric = {
            let mut metric = Metric::new(
                "counter",
                MetricKind::Absolute,
                MetricValue::Counter { value: 1.0 },
            );
            metric.insert_tag("hello".into(), "goodbye".into());
            Event::Metric(metric)
        };

        let error_metric = {
            let mut metric = Metric::new(
                "counter",
                MetricKind::Absolute,
                MetricValue::Counter { value: 1.0 },
            );
            metric.insert_tag("not_hello".into(), "oops".into());
            Event::Metric(metric)
        };

        let conf = RemapConfig {
            source: Some(formatdoc! {r#"
                if exists(.tags) {{
                    # metrics
                    .tags.foo = "bar"
                    if string!(.tags.hello) == "goodbye" {{
                      abort
                    }}
                }} else {{
                    # logs
                    .foo = "bar"
                    if string!(.hello) == "goodbye" {{
                      abort
                    }}
                }}
            "#}),
            drop_on_error: true,
            drop_on_abort: true,
            reroute_dropped: true,
            ..Default::default()
        };
        let context = TransformContext {
            key: Some(ComponentKey::from("remapper")),
            ..Default::default()
        };
        let mut tform = Remap::new(conf, &context).unwrap();

        let output = transform_one_fallible(&mut tform, happy).unwrap();
        let log = output.as_log();
        assert_eq!(log["hello"], "world".into());
        assert_eq!(log["foo"], "bar".into());
        assert!(!log.contains("metadata"));

        let output = transform_one_fallible(&mut tform, abort).unwrap_err();
        let log = output.as_log();
        assert_eq!(log["hello"], "goodbye".into());
        assert!(!log.contains("foo"));
        assert_eq!(
            log["metadata"],
            serde_json::json!({
                "dropped": {
                    "reason": "abort",
                    "message": "aborted",
                    "component_id": "remapper",
                    "component_type": "remap",
                    "component_kind": "transform",
                }
            })
            .try_into()
            .unwrap()
        );

        let output = transform_one_fallible(&mut tform, error).unwrap_err();
        let log = output.as_log();
        assert_eq!(log["hello"], 42.into());
        assert!(!log.contains("foo"));
        assert_eq!(
            log["metadata"],
            serde_json::json!({
                "dropped": {
                    "reason": "error",
                    "message": "function call error for \"string\" at (160:175): expected \"string\", got \"integer\"",
                    "component_id": "remapper",
                    "component_type": "remap",
                    "component_kind": "transform",
                }
            })
            .try_into()
            .unwrap()
        );

        let output = transform_one_fallible(&mut tform, happy_metric).unwrap();
        pretty_assertions::assert_eq!(
            output,
            Event::Metric(
                Metric::new(
                    "counter",
                    MetricKind::Absolute,
                    MetricValue::Counter { value: 1.0 },
                )
                .with_tags(Some({
                    let mut tags = BTreeMap::new();
                    tags.insert("hello".into(), "world".into());
                    tags.insert("foo".into(), "bar".into());
                    tags
                }))
            )
        );

        let output = transform_one_fallible(&mut tform, abort_metric).unwrap_err();
        pretty_assertions::assert_eq!(
            output,
            Event::Metric(
                Metric::new(
                    "counter",
                    MetricKind::Absolute,
                    MetricValue::Counter { value: 1.0 },
                )
                .with_tags(Some({
                    let mut tags = BTreeMap::new();
                    tags.insert("hello".into(), "goodbye".into());
                    tags.insert("metadata.dropped.reason".into(), "abort".into());
                    tags.insert("metadata.dropped.component_id".into(), "remapper".into());
                    tags.insert("metadata.dropped.component_type".into(), "remap".into());
                    tags.insert("metadata.dropped.component_kind".into(), "transform".into());
                    tags
                }))
            )
        );

        let output = transform_one_fallible(&mut tform, error_metric).unwrap_err();
        pretty_assertions::assert_eq!(
            output,
            Event::Metric(
                Metric::new(
                    "counter",
                    MetricKind::Absolute,
                    MetricValue::Counter { value: 1.0 },
                )
                .with_tags(Some({
                    let mut tags = BTreeMap::new();
                    tags.insert("not_hello".into(), "oops".into());
                    tags.insert("metadata.dropped.reason".into(), "error".into());
                    tags.insert("metadata.dropped.component_id".into(), "remapper".into());
                    tags.insert("metadata.dropped.component_type".into(), "remap".into());
                    tags.insert("metadata.dropped.component_kind".into(), "transform".into());
                    tags
                }))
            )
        );
    }

    #[test]
    fn check_remap_branching_disabled() {
        let happy = Event::try_from(serde_json::json!({"hello": "world"})).unwrap();
        let abort = Event::try_from(serde_json::json!({"hello": "goodbye"})).unwrap();
        let error = Event::try_from(serde_json::json!({"hello": 42})).unwrap();

        let conf = RemapConfig {
            source: Some(formatdoc! {r#"
                if exists(.tags) {{
                    # metrics
                    .tags.foo = "bar"
                    if string!(.tags.hello) == "goodbye" {{
                      abort
                    }}
                }} else {{
                    # logs
                    .foo = "bar"
                    if string!(.hello) == "goodbye" {{
                      abort
                    }}
                }}
            "#}),
            drop_on_error: true,
            drop_on_abort: true,
            reroute_dropped: false,
            ..Default::default()
        };

        assert!(conf.named_outputs().is_empty());

        let context = TransformContext {
            key: Some(ComponentKey::from("remapper")),
            ..Default::default()
        };
        let mut tform = Remap::new(conf, &context).unwrap();

        let output = transform_one_fallible(&mut tform, happy).unwrap();
        let log = output.as_log();
        assert_eq!(log["hello"], "world".into());
        assert_eq!(log["foo"], "bar".into());
        assert!(!log.contains("metadata"));

        let mut out = Vec::new();
        let mut err = Vec::new();
        tform.transform(&mut out, &mut err, abort);
        assert!(out.is_empty());
        assert!(err.is_empty());

        let mut out = Vec::new();
        let mut err = Vec::new();
        tform.transform(&mut out, &mut err, error);
        assert!(out.is_empty());
        assert!(err.is_empty());
    }

    fn transform_one_fallible(
        ft: &mut dyn FallibleFunctionTransform,
        event: Event,
    ) -> std::result::Result<Event, Event> {
        let mut buf = Vec::with_capacity(1);
        let mut err_buf = Vec::with_capacity(1);

        ft.transform(&mut buf, &mut err_buf, event);

        assert!(buf.len() < 2);
        assert!(err_buf.len() < 2);
        match (buf.pop(), err_buf.pop()) {
            (Some(good), None) => Ok(good),
            (None, Some(bad)) => Err(bad),
            (a, b) => panic!("expected output xor error output, got {:?} and {:?}", a, b),
        }
    }
}<|MERGE_RESOLUTION|>--- conflicted
+++ resolved
@@ -118,8 +118,6 @@
             reroute_dropped: config.reroute_dropped,
         })
     }
-<<<<<<< HEAD
-=======
 
     #[cfg(test)]
     const fn runtime(&self) -> &Runtime {
@@ -157,7 +155,6 @@
             }
         }
     }
->>>>>>> 1ec79ef1
 }
 
 impl Clone for Remap {
@@ -180,16 +177,6 @@
         // config), we need to clone the original event and keep it around, to allow us to discard
         // any mutations made to the event while the VRL program runs, before it failed or aborted.
         //
-<<<<<<< HEAD
-        // The `drop_on_{error, abort}` transform config allows operators to
-        // ignore events if their failed/aborted, in which case we can skip the
-        // cloning, since any mutations made by VRL will be ignored regardless.
-        /*
-        #[allow(clippy::if_same_then_else)]
-        let original_event = if !self.drop_on_error && self.program.can_fail() {
-            Some(event.clone())
-        } else if !self.drop_on_abort && self.program.can_abort() {
-=======
         // The `drop_on_{error, abort}` transform config allows operators to remove events from the
         // main output if they're failed or aborted, in which case we can skip the cloning, since
         // any mutations made by VRL will be ignored regardless. If they hav configured
@@ -200,17 +187,14 @@
         let original_event = if (self.program.can_fail() && forward_on_error)
             || (self.program.can_abort() && forward_on_abort)
         {
->>>>>>> 1ec79ef1
             Some(event.clone())
         } else {
             None
         };
-        */
 
         let mut target = VrlTarget::new(&event);
 
         let result = Runtime::default().resolve(&mut target, &self.program, &self.timezone);
-        //self.runtime.clear();
 
         match result {
             Ok(_) => {
@@ -224,15 +208,11 @@
                 });
 
                 if !self.drop_on_abort {
-<<<<<<< HEAD
-                    output.push(event)
-=======
                     output.push(original_event.expect("event will be set"))
                 } else if self.reroute_dropped {
                     let mut event = original_event.expect("event will be set");
                     self.annotate_dropped(&mut event, "abort", error);
                     err_output.push(event)
->>>>>>> 1ec79ef1
                 }
             }
             Err(Terminate::Error(error)) => {
@@ -242,15 +222,11 @@
                 });
 
                 if !self.drop_on_error {
-<<<<<<< HEAD
-                    output.push(event)
-=======
                     output.push(original_event.expect("event will be set"))
                 } else if self.reroute_dropped {
                     let mut event = original_event.expect("event will be set");
                     self.annotate_dropped(&mut event, "error", error);
                     err_output.push(event)
->>>>>>> 1ec79ef1
                 }
             }
         }
