--- conflicted
+++ resolved
@@ -1,9 +1,4 @@
-<<<<<<< HEAD
-use super::{builder::ConfigBuilder, ComponentKey, Resource};
-use crate::config::DataType;
-=======
 use super::{builder::ConfigBuilder, ComponentKey, Config, OutputId, Resource};
->>>>>>> 6444c260
 use std::collections::HashMap;
 
 /// Check that provide + topology config aren't present in the same builder, which is an error.
